### Configuration

Applications often run in different **environments**. Depending on the environment, different configuration settings should be used. For example, usually the local environment relies on specific database credentials, valid only for the local DB instance. The production environment would use a separate set of DB credentials. Since configuration variables change, best practice is to [store configuration variables](https://12factor.net/config) in the environment.

Externally defined environment variables are visible inside Node.js through the `process.env` global. We could try to solve the problem of multiple environments by setting the environment variables separately in each environment. This can quickly get unwieldy, especially in the development and testing environments where these values need to be easily mocked and/or changed.

In Node.js applications, it's common to use `.env` files, holding key-value pairs where each key represents a particular value, to represent each environment. Running an app in different environments is then just a matter of swapping in the correct `.env` file.

A good approach for using this technique in Nest is to create a `ConfigModule` that exposes a `ConfigService` which loads the appropriate `.env` file. While you may choose to write such a module yourself, for convenience Nest provides the `@nestjs/config` package out-of-the box. We'll cover this package in the current chapter.

#### Installation

To begin using it, we first install the required dependency.

```bash
$ npm i --save @nestjs/config
```

> info **Hint** The `@nestjs/config` package internally uses [dotenv](https://github.com/motdotla/dotenv).

#### Getting started

Once the installation process is complete, we can import the `ConfigModule`. Typically, we'll import it into the root `AppModule` and control its behavior using the `.forRoot()` static method. During this step, environment variable key/value pairs are parsed and resolved. Later, we'll see several options for accessing the `ConfigService` class of the `ConfigModule` in our other feature modules.

```typescript
@@filename(app.module)
import { Module } from '@nestjs/common';
import { ConfigModule } from '@nestjs/config';

@Module({
  imports: [ConfigModule.forRoot()],
})
export class AppModule {}
```

The above code will load and parse a `.env` file from the default location (the project root directory), merge key/value pairs from the `.env` file with environment variables assigned to `process.env`, and store the result in a private structure that you can access through the `ConfigService`. The `forRoot()` method registers the `ConfigService` provider, which provides a `get()` method for reading these parsed/merged configuration variables. Since `@nestjs/config` relies on [dotenv](https://github.com/motdotla/dotenv), it uses that package's rules for resolving conflicts in environment variable names. When a key exists both in the runtime environment as an environment variable (e.g., via OS shell exports like `export DATABASE_USER=test`) and in a `.env` file, the runtime environment variable takes precedence.

A sample `.env` file looks something like this:

```json
DATABASE_USER=test
DATABASE_PASSWORD=test
```

#### Custom env file path

By default, the package looks for a `.env` file in the root directory of the application. To specify another path for the `.env` file, set the `envFilePath` property of an (optional) options object you pass to `forRoot()`, as follows:

```typescript
ConfigModule.forRoot({
  envFilePath: '.development.env',
});
```

You can also specify multiple paths for `.env` files like this:

```typescript
ConfigModule.forRoot({
  envFilePath: ['.env.development.local', '.env.development'],
});
```

If a variable is found in multiple files, the first one takes precedence.

#### Disable env variables loading

If you don't want to load the `.env` file, but instead would like to simply access environment variables from the runtime environment (as with OS shell exports like `export DATABASE_USER=test`), set the options object's `ignoreEnvFile` property to `true`, as follows:

```typescript
ConfigModule.forRoot({
  ignoreEnvFile: true,
});
```

#### Use module globally

When you want to use `ConfigModule` in other modules, you'll need to import it (as is standard with any Nest module). Alternatively, declare it as a [global module](https://docs.nestjs.com/modules#global-modules) by setting the options object's `isGlobal` property to `true`, as shown below. In that case, you will not need to import `ConfigModule` in other modules once it's been loaded in the root module (e.g., `AppModule`).

```typescript
ConfigModule.forRoot({
  isGlobal: true,
});
```

#### Custom configuration files

For more complex projects, you may utilize custom configuration files to return nested configuration objects. This allows you to group related configuration settings by function (e.g., database-related settings), and to store related settings in individual files to help manage them independently.

A custom configuration file exports a factory function that returns a configuration object. The configuration object can be any arbitrarily nested plain JavaScript object. The `process.env` object will contain the fully resolved environment variable key/value pairs (with `.env` file and externally defined variables resolved and merged as described <a href="techniques/configuration#getting-started">above</a>). Since you control the returned configuration object, you can add any required logic to cast values to an appropriate type, set default values, etc. For example:

```typescript
@@filename(config/configuration)
export default () => ({
  port: parseInt(process.env.PORT, 10) || 3000,
  database: {
    host: process.env.DATABASE_HOST,
    port: parseInt(process.env.DATABASE_PORT, 10) || 5432
  }
});
```

We load this file using the `load` property of the options object we pass to the `ConfigModule.forRoot()` method:

```typescript
import configuration from './config/configuration';

@Module({
  imports: [
    ConfigModule.forRoot({
      load: [configuration],
    }),
  ],
})
export class AppModule {}
```

> info **Notice** The value assigned to the `load` property is an array, allowing you to load multiple configuration files (e.g. `load: [databaseConfig, authConfig]`)

With custom configuration files, we can also manage custom files such as YAML files. Here is an example of a configuration using YAML format:

```yaml
http:
  host: 'localhost'
  port: 8080

db:
  postgres:
    url: 'localhost'
    port: 5432
    database: 'yaml-db'

  sqlite:
    database: 'sqlite.db'
```

To read and parse YAML files, we can leverage the `js-yaml` package.

```bash
$ npm i js-yaml
$ npm i -D @types/js-yaml
```

Once the package is installed, we use `yaml#load` function to load YAML file we just created above.

```typescript
@@filename(config/configuration)
import { readFileSync } from 'fs';
import * as yaml from 'js-yaml';
import { join } from 'path';

const YAML_CONFIG_FILENAME = 'config.yml';

export default () => {
  return yaml.load(
    fs.readFileSync(join(__dirname, YAML_CONFIG_FILENAME), 'utf8'),
  );
};
```

> warning **Note** Nest CLI does not automatically move your "assets" (non-TS files) to the `dist` folder during the build process. To make sure that your YAML files are being moved as part of the compilation, add `compilerOptions#assets` to the `nest-cli.json` configuration file (`"assets": ["**/*.yml"]`). Read more [here](/cli/monorepo#assets).

<app-banner-enterprise></app-banner-enterprise>

#### Using the `ConfigService`

To access configuration values from our `ConfigService`, we first need to inject `ConfigService`. As with any provider, we need to import its containing module - the `ConfigModule` - into the module that will use it (unless you set the `isGlobal` property in the options object passed to the `ConfigModule.forRoot()` method to `true`). Import it into a feature module as shown below.

```typescript
@@filename(feature.module)
@Module({
  imports: [ConfigModule],
  // ...
})
```

Then we can inject it using standard constructor injection:

```typescript
constructor(private configService: ConfigService) {}
```

> info **Hint** The `ConfigService` is imported from the `@nestjs/config` package.

And use it in our class:

```typescript
// get an environment variable
const dbUser = this.configService.get<string>('DATABASE_USER');

// get a custom configuration value
const dbHost = this.configService.get<string>('database.host');
```

As shown above, use the `configService.get()` method to get a simple environment variable by passing the variable name. You can do TypeScript type hinting by passing the type, as shown above (e.g., `get<string>(...)`). The `get()` method can also traverse a nested custom configuration object (created via a <a href="techniques/configuration#custom-configuration-files">Custom configuration file</a>), as shown in the second example above.

You can also get the whole nested custom configuration object using an interface as the type hint:

```typescript
interface DatabaseConfig {
  host: string;
  port: number;
}

const dbConfig = this.configService.get<DatabaseConfig>('database');

// you can now use `dbConfig.port` and `dbConfig.host`
const port = dbConfig.port;
```

The `get()` method also takes an optional second argument defining a default value, which will be returned when the key doesn't exist, as shown below:

```typescript
// use "localhost" when "database.host" is not defined
const dbHost = this.configService.get<string>('database.host', 'localhost');
```

`ConfigService` has an optional generic (type argument) to help prevent accessing a config property that does not exist. Use it as shown below:

```typescript
interface EnvironmentVariables {
  PORT: number;
  TIMEOUT: string;
}

// somewhere in the code
constructor(private configService: ConfigService<EnvironmentVariables>) {
  // this is valid
  const port = this.configService.get<number>('PORT');

  // this is invalid as URL is not a property on the EnvironmentVariables interface
  const url = this.configService.get<string>('URL');
}
```

> warning **Notice** If you have nested properties in your config, like in the `database.host` example above, the interface must have a matching `'database.host': string;` property. Otherwise a TypeScript error will be thrown.

#### Configuration namespaces

The `ConfigModule` allows you to define and load multiple custom configuration files, as shown in <a href="techniques/configuration#custom-configuration-files">Custom configuration files</a> above. You can manage complex configuration object hierarchies with nested configuration objects as shown in that section. Alternatively, you can return a "namespaced" configuration object with the `registerAs()` function as follows:

```typescript
@@filename(config/database.config)
export default registerAs('database', () => ({
  host: process.env.DATABASE_HOST,
  port: process.env.DATABASE_PORT || 5432
}));
```

As with custom configuration files, inside your `registerAs()` factory function, the `process.env` object will contain the fully resolved environment variable key/value pairs (with `.env` file and externally defined variables resolved and merged as described <a href="techniques/configuration#getting-started">above</a>).

> info **Hint** The `registerAs` function is exported from the `@nestjs/config` package.

Load a namespaced configuration with the `load` property of the `forRoot()` method's options object, in the same way you load a custom configuration file:

```typescript
import databaseConfig from './config/database.config';

@Module({
  imports: [
    ConfigModule.forRoot({
      load: [databaseConfig],
    }),
  ],
})
export class AppModule {}
```

Now, to get the `host` value from the `database` namespace, use dot notation. Use `'database'` as the prefix to the property name, corresponding to the name of the namespace (passed as the first argument to the `registerAs()` function):

```typescript
const dbHost = this.configService.get<string>('database.host');
```

A reasonable alternative is to inject the `database` namespace directly. This allows us to benefit from strong typing:

```typescript
constructor(
  @Inject(databaseConfig.KEY)
  private dbConfig: ConfigType<typeof databaseConfig>,
) {}
```

> info **Hint** The `ConfigType` is exported from the `@nestjs/config` package.

#### Cache environment variables

As accessing `process.env` can be slow, you can set the `cache` property of the options object passed to `ConfigModule.forRoot()` to increase the performance of `ConfigService#get` method when it comes to variables stored in `process.env`.

```typescript
ConfigModule.forRoot({
  cache: true,
});
```

#### Partial registration

Thus far, we've processed configuration files in our root module (e.g., `AppModule`), with the `forRoot()` method. Perhaps you have a more complex project structure, with feature-specific configuration files located in multiple different directories. Rather than load all these files in the root module, the `@nestjs/config` package provides a feature called **partial registration**, which references only the configuration files associated with each feature module. Use the `forFeature()` static method within a feature module to perform this partial registration, as follows:

```typescript
import databaseConfig from './config/database.config';

@Module({
  imports: [ConfigModule.forFeature(databaseConfig)],
})
export class DatabaseModule {}
```

> info **Warning** In some circumstances, you may need to access properties loaded via partial registration using the `onModuleInit()` hook, rather than in a constructor. This is because the `forFeature()` method is run during module initialization, and the order of module initialization is indeterminate. If you access values loaded this way by another module, in a constructor, the module that the configuration depends upon may not yet have initialized. The `onModuleInit()` method runs only after all modules it depends upon have been initialized, so this technique is safe.

#### Schema validation

It is standard practice to throw an exception during application startup if required environment variables haven't been provided or if they don't meet certain validation rules. The `@nestjs/config` package enables two different ways to do this:

- [Joi](https://github.com/sideway/joi) built-in validator. With Joi, you define an object schema and validate JavaScript objects against it.
- A custom `validate()` function which takes environment variables as an input.

To use Joi, we must install Joi package:

```bash
$ npm install --save joi
<<<<<<< HEAD
```

> warning **Notice** The latest version of `joi` requires you to be running Node v12 or later. For older versions of node, please install `v16.1.8`. This is mainly after the release of `v17.0.2` which causes errors during build time. For more information, please refer to [their documentation](https://hapi.dev/family/joi/?v=17.0.2#install) & this [github issue](https://github.com/hapijs/joi/issues/2266#issuecomment-571667769).
=======
$ npm install --save-dev @types/joi
```

> warning **Notice** The latest version of `joi` requires you to be running Node v12 or later. For older versions of node, please install `v16.1.8`. This is mainly after the release of `v17.0.2` which causes errors during build time. For more information, please refer to [their 17.0.0 release notes](https://github.com/sideway/joi/issues/2262).
>>>>>>> fd0ae676

Now we can define a Joi validation schema and pass it via the `validationSchema` property of the `forRoot()` method's options object, as shown below:

```typescript
@@filename(app.module)
import * as Joi from 'joi';

@Module({
  imports: [
    ConfigModule.forRoot({
      validationSchema: Joi.object({
        NODE_ENV: Joi.string()
          .valid('development', 'production', 'test', 'provision')
          .default('development'),
        PORT: Joi.number().default(3000),
      }),
    }),
  ],
})
export class AppModule {}
```

By default, all schema keys are considered optional. Here, we set default values for `NODE_ENV` and `PORT` which will be used if we don't provide these variables in the environment (`.env` file or process environment). Alternatively, we can use the `required()` validation method to require that a value must be defined in the environment (`.env` file or process environment). In this case, the validation step will throw an exception if we don't provide the variable in the environment. See [Joi validation methods](https://joi.dev/api/?v=17.3.0#example) for more on how to construct validation schemas.

By default, unknown environment variables (environment variables whose keys are not present in the schema) are allowed and do not trigger a validation exception. By default, all validation errors are reported. You can alter these behaviors by passing an options object via the `validationOptions` key of the `forRoot()` options object. This options object can contain any of the standard validation options properties provided by [Joi validation options](https://joi.dev/api/?v=17.3.0#anyvalidatevalue-options). For example, to reverse the two settings above, pass options like this:

```typescript
@@filename(app.module)
import * as Joi from 'joi';

@Module({
  imports: [
    ConfigModule.forRoot({
      validationSchema: Joi.object({
        NODE_ENV: Joi.string()
          .valid('development', 'production', 'test', 'provision')
          .default('development'),
        PORT: Joi.number().default(3000),
      }),
      validationOptions: {
        allowUnknown: false,
        abortEarly: true,
      },
    }),
  ],
})
export class AppModule {}
```

The `@nestjs/config` package uses default settings of:

- `allowUnknown`: controls whether or not to allow unknown keys in the environment variables. Default is `true`
- `abortEarly`: if true, stops validation on the first error; if false, returns all errors. Defaults to `false`.

Note that once you decide to pass a `validationOptions` object, any settings you do not explicitly pass will default to `Joi` standard defaults (not the `@nestjs/config` defaults). For example, if you leave `allowUnknowns` unspecified in your custom `validationOptions` object, it will have the `Joi` default value of `false`. Hence, it is probably safest to specify **both** of these settings in your custom object.

#### Custom validate function

Alternatively, you can specify a **synchronous** `validate` function that takes an object containing the environment variables (from env file and process) and returns an object containing validated environment variables so that you can convert/mutate them if needed. If the function throws an error, it will prevent the application from bootstrapping.

In this example, we'll proceed with the `class-transformer` and `class-validator` packages. First, we have to define:

- a class with validation constraints,
- a validate function that makes use of the `plainToClass` and `validateSync` functions.

```typescript
@@filename(env.validation)
import { plainToClass } from 'class-transformer';
import { IsEnum, IsNumber, validateSync } from 'class-validator';

enum Environment {
  Development = "development",
  Production = "production",
  Test = "test",
  Provision = "provision",
}

class EnvironmentVariables {
  @IsEnum(Environment)
  NODE_ENV: Environment;

  @IsNumber()
  PORT: number;
}

export function validate(config: Record<string, unknown>) {
  const validatedConfig = plainToClass(
    EnvironmentVariables,
    config,
    { enableImplicitConversion: true },
  );
  const errors = validateSync(validatedConfig, { skipMissingProperties: false });

  if (errors.length > 0) {
    throw new Error(errors.toString());
  }
  return validatedConfig;
}
```

With this in place, use the `validate` function as a configuration option of the `ConfigModule`, as follows:

```typescript
@@filename(app.module)
import { validate } from './env.validation';

@Module({
  imports: [
    ConfigModule.forRoot({
      validate,
    }),
  ],
})
export class AppModule {}
```

<app-banner-shop></app-banner-shop>

#### Custom getter functions

`ConfigService` defines a generic `get()` method to retrieve a configuration value by key. We may also add `getter` functions to enable a little more natural coding style:

```typescript
@@filename()
@Injectable()
export class ApiConfigService {
  constructor(private configService: ConfigService) {}

  get isAuthEnabled(): boolean {
    return this.configService.get('AUTH_ENABLED') === 'true';
  }
}
@@switch
@Dependencies(ConfigService)
@Injectable()
export class ApiConfigService {
  constructor(configService) {
    this.configService = configService;
  }

  get isAuthEnabled() {
    return this.configService.get('AUTH_ENABLED') === 'true';
  }
}
```

Now we can use the getter function as follows:

```typescript
@@filename(app.service)
@Injectable()
export class AppService {
  constructor(apiConfigService: ApiConfigService) {
    if (apiConfigService.isAuthEnabled) {
      // Authentication is enabled
    }
  }
}
@@switch
@Dependencies(ApiConfigService)
@Injectable()
export class AppService {
  constructor(apiConfigService) {
    if (apiConfigService.isAuthEnabled) {
      // Authentication is enabled
    }
  }
}
```

#### Expandable variables

The `@nestjs/config` package supports environment variable expansion. With this technique, you can create nested environment variables, where one variable is referred to within the definition of another. For example:

```json
APP_URL=mywebsite.com
SUPPORT_EMAIL=support@${APP_URL}
```

With this construction, the variable `SUPPORT_EMAIL` resolves to `'support@mywebsite.com'`. Note the use of the `${{ '{' }}...{{ '}' }}` syntax to trigger resolving the value of the variable `APP_URL` inside the definition of `SUPPORT_EMAIL`.

> info **Hint** For this feature, `@nestjs/config` package internally uses [dotenv-expand](https://github.com/motdotla/dotenv-expand).

Enable environment variable expansion using the `expandVariables` property in the options object passed to the `forRoot()` method of the `ConfigModule`, as shown below:

```typescript
@@filename(app.module)
@Module({
  imports: [
    ConfigModule.forRoot({
      // ...
      expandVariables: true,
    }),
  ],
})
export class AppModule {}
```

#### Using in the `main.ts`

While our config is a stored in a service, it can still be used in the `main.ts` file. This way, you can use it to store variables such as the application port or the CORS host.

To access it, you must use the `app.get()` method, followed by the service reference:

```typescript
const configService = app.get(ConfigService);
```

You can then use it as usual, by calling the `get` method with the configuration key:

```typescript
const port = configService.get('PORT');
```<|MERGE_RESOLUTION|>--- conflicted
+++ resolved
@@ -318,17 +318,9 @@
 
 ```bash
 $ npm install --save joi
-<<<<<<< HEAD
-```
-
-> warning **Notice** The latest version of `joi` requires you to be running Node v12 or later. For older versions of node, please install `v16.1.8`. This is mainly after the release of `v17.0.2` which causes errors during build time. For more information, please refer to [their documentation](https://hapi.dev/family/joi/?v=17.0.2#install) & this [github issue](https://github.com/hapijs/joi/issues/2266#issuecomment-571667769).
-=======
-$ npm install --save-dev @types/joi
 ```
 
 > warning **Notice** The latest version of `joi` requires you to be running Node v12 or later. For older versions of node, please install `v16.1.8`. This is mainly after the release of `v17.0.2` which causes errors during build time. For more information, please refer to [their 17.0.0 release notes](https://github.com/sideway/joi/issues/2262).
->>>>>>> fd0ae676
-
 Now we can define a Joi validation schema and pass it via the `validationSchema` property of the `forRoot()` method's options object, as shown below:
 
 ```typescript
