### Providers

Providers are a fundamental concept in Nest. Many of the basic Nest classes may be treated as a provider – services, repositories, factories, helpers, and so on. The main idea of a provider is that it can be **injected** as a dependency; this means objects can create various relationships with each other, and the function of "wiring up" instances of objects can largely be delegated to the Nest runtime system.

<figure><img src="/assets/Components_1.png" /></figure>

In the previous chapter, we built a simple `CatsController`. Controllers should handle HTTP requests and delegate more complex tasks to **providers**. Providers are plain JavaScript classes that are declared as `providers` in a [module](/modules).

> info **Hint** Since Nest enables the possibility to design and organize dependencies in a more OO way, we strongly recommend following the [SOLID](https://en.wikipedia.org/wiki/SOLID) principles.

#### Services

Let's start by creating a simple `CatsService`. This service will be responsible for data storage and retrieval, and is designed to be used by the `CatsController`, so it's a good candidate to be defined as a provider.

```typescript
@@filename(cats.service)
import { Injectable } from '@nestjs/common';
import { Cat } from './interfaces/cat.interface';

@Injectable()
export class CatsService {
  private readonly cats: Cat[] = [];

  create(cat: Cat) {
    this.cats.push(cat);
  }

  findAll(): Cat[] {
    return this.cats;
  }
}
@@switch
import { Injectable } from '@nestjs/common';

@Injectable()
export class CatsService {
  constructor() {
    this.cats = [];
  }

  create(cat) {
    this.cats.push(cat);
  }

  findAll() {
    return this.cats;
  }
}
```

> info **Hint** To create a service using the CLI, simply execute the `$ nest g service cats` command.

<<<<<<< HEAD
Our `CatsService` is a basic class with one property and two methods. The only new feature is that it uses the `@Injectable()` decorator. The `@Injectable()` decorator attaches metadata, which declares that `CatsService` is a class that can be managed by the Nest IoC container. By the way, this example also uses a `Cat` interface, which probably looks something like this:
=======
Our `CatsService` is a basic class with one property and two methods. The only new feature is that it uses the `@Injectable()` decorator. The `@Injectable()` decorator attaches metadata, which declares that `CatsService`  is a class that can be managed by the Nest [IoC](https://en.wikipedia.org/wiki/Inversion_of_control) container. By the way, this example also uses a `Cat` interface, which probably looks something like this:
>>>>>>> f51b5c4c

```typescript
@@filename(interfaces/cat.interface)
export interface Cat {
  name: string;
  age: number;
  breed: string;
}
```

Now that we have a service class to retrieve cats, let's use it inside the `CatsController`:

```typescript
@@filename(cats.controller)
import { Controller, Get, Post, Body } from '@nestjs/common';
import { CreateCatDto } from './dto/create-cat.dto';
import { CatsService } from './cats.service';
import { Cat } from './interfaces/cat.interface';

@Controller('cats')
export class CatsController {
  constructor(private catsService: CatsService) {}

  @Post()
  async create(@Body() createCatDto: CreateCatDto) {
    this.catsService.create(createCatDto);
  }

  @Get()
  async findAll(): Promise<Cat[]> {
    return this.catsService.findAll();
  }
}
@@switch
import { Controller, Get, Post, Body, Bind, Dependencies } from '@nestjs/common';
import { CatsService } from './cats.service';

@Controller('cats')
@Dependencies(CatsService)
export class CatsController {
  constructor(catsService) {
    this.catsService = catsService;
  }

  @Post()
  @Bind(Body())
  async create(createCatDto) {
    this.catsService.create(createCatDto);
  }

  @Get()
  async findAll() {
    return this.catsService.findAll();
  }
}
```

The `CatsService` is **injected** through the class constructor. Notice the use of the `private` syntax. This shorthand allows us to both declare and initialize the `catsService` member immediately in the same location.

#### Dependency injection

Nest is built around the strong design pattern commonly known as **Dependency injection**. We recommend reading a great article about this concept in the official [Angular](https://angular.io/guide/dependency-injection) documentation.

In Nest, thanks to TypeScript capabilities, it's extremely easy to manage dependencies because they are resolved just by type. In the example below, Nest will resolve the `catsService` by creating and returning an instance of `CatsService` (or, in the normal case of a singleton, returning the existing instance if it has already been requested elsewhere). This dependency is resolved and passed to your controller's constructor (or assigned to the indicated property):

```typescript
constructor(private catsService: CatsService) {}
```

#### Scopes

Providers normally have a lifetime ("scope") synchronized with the application lifecycle. When the application is bootstrapped, every dependency must be resolved, and therefore every provider has to be instantiated. Similarly, when the application shuts down, each provider will be destroyed. However, there are ways to make your provider lifetime **request-scoped** as well. You can read more about these techniques [here](/fundamentals/injection-scopes).

<app-banner-courses></app-banner-courses>

#### Custom providers

Nest has a built-in inversion of control ("IoC") container that resolves relationships between providers. This feature underlies the dependency injection feature described above, but is in fact far more powerful than what we've described so far. There are several ways to define a provider: you can use plain values, classes, and either asynchronous or synchronous factories. More examples are provided [here](/fundamentals/dependency-injection).

#### Optional providers

Occasionally, you might have dependencies which do not necessarily have to be resolved. For instance, your class may depend on a **configuration object**, but if none is passed, the default values should be used. In such a case, the dependency becomes optional, because lack of the configuration provider wouldn't lead to errors.

To indicate a provider is optional, use the `@Optional()` decorator in the constructor's signature.

```typescript
import { Injectable, Optional, Inject } from '@nestjs/common';

@Injectable()
export class HttpService<T> {
  constructor(@Optional() @Inject('HTTP_OPTIONS') private httpClient: T) {}
}
```

Note that in the example above we are using a custom provider, which is the reason we include the `HTTP_OPTIONS` custom **token**. Previous examples showed constructor-based injection indicating a dependency through a class in the constructor. Read more about custom providers and their associated tokens [here](/fundamentals/custom-providers).

#### Property-based injection

The technique we've used so far is called constructor-based injection, as providers are injected via the constructor method. In some very specific cases, **property-based injection** might be useful. For instance, if your top-level class depends on either one or multiple providers, passing them all the way up by calling `super()` in sub-classes from the constructor can be very tedious. In order to avoid this, you can use the `@Inject()` decorator at the property level.

```typescript
import { Injectable, Inject } from '@nestjs/common';

@Injectable()
export class HttpService<T> {
  @Inject('HTTP_OPTIONS')
  private readonly httpClient: T;
}
```

> warning **Warning** If your class doesn't extend another provider, you should always prefer using **constructor-based** injection.

#### Provider registration

Now that we have defined a provider (`CatsService`), and we have a consumer of that service (`CatsController`), we need to register the service with Nest so that it can perform the injection. We do this by editing our module file (`app.module.ts`) and adding the service to the `providers` array of the `@Module()` decorator.

```typescript
@@filename(app.module)
import { Module } from '@nestjs/common';
import { CatsController } from './cats/cats.controller';
import { CatsService } from './cats/cats.service';

@Module({
  controllers: [CatsController],
  providers: [CatsService],
})
export class AppModule {}
```

Nest will now be able to resolve the dependencies of the `CatsController` class.

This is how our directory structure should look now:

<div class="file-tree">
<div class="item">src</div>
<div class="children">
<div class="item">cats</div>
<div class="children">
<div class="item">dto</div>
<div class="children">
<div class="item">create-cat.dto.ts</div>
</div>
<div class="item">interfaces</div>
<div class="children">
<div class="item">cat.interface.ts</div>
</div>
<div class="item">cats.controller.ts</div>
<div class="item">cats.service.ts</div>
</div>
<div class="item">app.module.ts</div>
<div class="item">main.ts</div>
</div>
</div>

#### Manual instantiation

Thus far, we've discussed how Nest automatically handles most of the details of resolving dependencies. In certain circumstances, you may need to step outside of the built-in Dependency Injection system and manually retrieve or instantiate providers. We briefly discuss two such topics below.

To get existing instances, or instantiate providers dynamically, you can use [Module reference](https://docs.nestjs.com/fundamentals/module-ref).

To get providers within the `bootstrap()` function (for example for standalone applications without controllers, or to utilize a configuration service during bootstrapping) see [Standalone applications](https://docs.nestjs.com/standalone-applications).<|MERGE_RESOLUTION|>--- conflicted
+++ resolved
@@ -50,11 +50,7 @@
 
 > info **Hint** To create a service using the CLI, simply execute the `$ nest g service cats` command.
 
-<<<<<<< HEAD
-Our `CatsService` is a basic class with one property and two methods. The only new feature is that it uses the `@Injectable()` decorator. The `@Injectable()` decorator attaches metadata, which declares that `CatsService` is a class that can be managed by the Nest IoC container. By the way, this example also uses a `Cat` interface, which probably looks something like this:
-=======
 Our `CatsService` is a basic class with one property and two methods. The only new feature is that it uses the `@Injectable()` decorator. The `@Injectable()` decorator attaches metadata, which declares that `CatsService`  is a class that can be managed by the Nest [IoC](https://en.wikipedia.org/wiki/Inversion_of_control) container. By the way, this example also uses a `Cat` interface, which probably looks something like this:
->>>>>>> f51b5c4c
 
 ```typescript
 @@filename(interfaces/cat.interface)
