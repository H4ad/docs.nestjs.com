--- conflicted
+++ resolved
@@ -241,10 +241,7 @@
     "https://rivvy.app",
     "https://padfever.com/",
     "https://datenlotse.org",
-<<<<<<< HEAD
-    "https://bemum.co"
-=======
+    "https://bemum.co",
     "https://weoptimeye.ai"
->>>>>>> b4c4760b
   ]
 }