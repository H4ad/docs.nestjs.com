--- conflicted
+++ resolved
@@ -201,7 +201,6 @@
 export class CatsController {}`;
     }
 
-<<<<<<< HEAD
   get fileUpload() {
     return `
 @UseInterceptors(FileInterceptor('file'))
@@ -209,12 +208,9 @@
 @ApiImplicitFile({name: 'file', required: true, description: 'file containing cats list'})
 uploadFile(@UploadedFile() file) {}`;
   }
+  
   get apiImplicitQuery() {
       return `
-=======
-    get apiImplicitQuery() {
-        return `
->>>>>>> 97203341
 export const ApiImplicitQuery = (metadata: {
   name: string;
   description?: string;
