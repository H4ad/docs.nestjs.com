--- conflicted
+++ resolved
@@ -112,16 +112,12 @@
       logo: '/assets/logo/nothing.svg',
       url: 'https://nothing.ch/',
       width: '110px',
-<<<<<<< HEAD
-    }
-=======
     },
     {
       logo: '/assets/logo/swissdevjobs-devops-logo.png',
       url: 'https://swissdevjobs.ch/jobs/Dev-Ops/All',
       width: '65px',
     },
->>>>>>> 176dd12e
   ];
 
   readonly companiesUrls = [
