--- conflicted
+++ resolved
@@ -1,154 +1,262 @@
 <div class="content">
-<<<<<<< HEAD
-   <h3>Pipes</h3>
-   <p>
-      Pipe is a class with <code>@Pipe()</code> decorator.
-      The pipe should implements the <code>PipeTransform</code> interface.
-   </p>
-   <figure><img src="/assets/Pipe_1.png" /></figure>
-   <p>
-    A pipe <strong>transforms</strong> the input data to the desired output.
-    Also, it could overtake the <strong>validation</strong> responsibility, since it's possible to throw an exception when the data isn't correct.
-   </p>
-   <blockquote>
-    <strong>Hint</strong> The pipe runs inside the exceptions zone. It means that throwed exceptions are handled by core exceptions handler and <a routerLink="/exception-filters">exceptions filters</a> applied to the current context.
-   </blockquote>
+  <h3>Pipes</h3>
+  <p>
+    A pipe is a class with
+    <code>@Pipe()</code> decorator. The pipe should implements the
+    <code>PipeTransform</code> interface.
+  </p>
+  <figure>
+    <img src="/assets/Pipe_1.png" />
+  </figure>
+  <p>
+    A pipe
+    <strong>transforms</strong> the input data to the desired output. Also, it could take care of the
+    <strong>validation</strong>, since it's possible to throw an exception when the data is incorrect.
+  </p>
+  <blockquote>
+    <strong>Hint</strong> The pipe runs inside the exceptions zone. This means that when exceptions are thrown they are handled by the core exceptions
+    handler and
+    <a routerLink="/exception-filters">exceptions filters</a> are applied to the current context.
+  </blockquote>
+  <h4>Built-in pipes</h4>
+  <p>
+    Nest comes with two pipes available right out-of-the-box,
+    <code>ValidationPipe</code> and
+    <code>ParseIntPipe</code>. They're exported from the
+    <code>@nestjs/common</code> package. To better understand how they work, we're gonna built them from scratch.
+  </p>
+  <h4>What does it look like?</h4>
+  <p>
+    Let's start with the
+    <code>ValidationPipe</code>. Now it only takes a value and returns the same value.
+  </p>
+  <span class="filename">validation.pipe.ts</span>
+  <pre><code class="language-typescript">{{ validationPipe }}</code></pre>
+  <blockquote>
+    <strong>Notice</strong> The
+    <code>ValidationPipe</code> only works with
+    <strong>TypeScript</strong>. If you are using plain JavaScript, I'd recommend using the
+    <a href="https://github.com/hapijs/joi"
+      target="blank">Joi</a> library.
+  </blockquote>
+  <p>
+    Every pipe has to provide the
+    <code>transform()</code> method. This method takes two arguments:
+  </p>
+  <ul>
+    <li>
+      <code>value</code>
+    </li>
+    <li>
+      <code>metadata</code>
+    </li>
+  </ul>
+  <p>
+    The
+    <code>value</code> is the current processed parameter, while
+    <code>metadata</code> is its metadata. The metadata object holds a few properties:
+  </p>
+  <pre><code class="language-typescript">{{ argumentMetadata }}</code></pre>
+  <p>
+    These properties describe the parameter.
+  </p>
+  <table>
+    <tr>
+      <td>
+        <code>type</code>
+      </td>
+      <td>Tells us whether the property is a body
+        <code>@Body()</code>, query
+        <code>@Query()</code>, param
+        <code>@Param()</code>, or custom parameter (read more
+        <a routerLink="/custom-decorators">here</a>).</td>
+    </tr>
+    <tr>
+      <td>
+        <code>metatype</code>
+      </td>
+      <td>
+        The metatype of the property, for example
+        <code>String</code>. It's
+        <code>undefined</code> if you would omit the type declaration in the function signature.
+      </td>
+    </tr>
+    <tr>
+      <td>
+        <code>data</code>
+      </td>
+      <td>The string passed to the decorator, for example
+        <code>@Body('string')</code>. It's
+        <code>undefined</code> if you would leave the brackets empty.</td>
+    </tr>
+  </table>
+  <blockquote>
+    <strong>Notice</strong> The TypeScript interfaces disappear during the transpilation, so if you'd use an interface instead of a class,
+    the
+    <code>metatype</code> value will be an
+    <code>Object</code>.
+  </blockquote>
+  <h4>How does it work?</h4>
+  <p>
+    Let's focus on the
+    <code>create()</code> method of the
+    <code>CatsController</code>:
+  </p>
+  <span class="filename">cats.controler.ts</span>
+  <pre><code class="language-typescript">{{ createCatsController }}</code></pre>
+  <p>
+    There's a
+    <code>CreateCatDto</code> body parameter.
+  </p>
+  <span class="filename">create-cat.dto.ts</span>
+  <pre><code class="language-typescript">{{ createCatDto }}</code></pre>
+  <p>
+    This object always has to be correct, thus we have to validate these three members. We could do this inside the route handler
+    method, but we'd break the
+    <strong>single responsibility rule</strong> (SRP). The second idea is to create a
+    <strong>validator class</strong> and delegate the task there, but we'll have to use this validator every time at the beginning
+    of the method. So what about the validation middleware? It's a good idea, but it's not possible to create a
+    <strong>generic middleware</strong>, which could be used across the entire application.
+  </p>
+  <p>
+    That's the first use-case, when you should consider to use a
+    <strong>Pipe</strong>.
+  </p>
+  <h4>Class validator</h4>
+  <h5>This section applies only to TypeScript.</h5>
+  <p>
+    Nest works well with the
+    <a href="https://github.com/pleerock/class-validator" target="blank">class-validator</a>, this amazing library allows you to use decorator-based validation. Decorator based validation is
+    really powerful with the
+    <strong>pipe</strong> capabilities since we have access to the
+    <code>metatype</code> of the processed property. Let's add a few decorators to the
+    <code>CreateCatDto</code>.
+  </p>
+  <span class="filename">create-cat.dto.ts</span>
+  <pre><code class="language-typescript">{{ createCatDtoValidation }}</code></pre>
+  <p>
+    Now it's time to finish the
+    <code>ValidationPipe</code> class.
+  </p>
+  <span class="filename">validation.pipe.ts</span>
+  <pre><code class="language-typescript">{{ fullValidationPipe }}</code></pre>
+  <blockquote>
+    <strong>Notice</strong> I've used the
+    <a href="https://github.com/pleerock/class-transformer">class-transformer</a> library. It's made by the same author as the
+    <strong>class-validator</strong> library, so they play well together.
+  </blockquote>
+  <p>
+    Let's go through this code. Firstly, note that the
+    <code>transform()</code> function is
+    <code>async</code>. It's possible because Nest supports both synchronous and
+    <strong>asynchronous</strong> pipes. Also, there's a helper function -
+    <code>toValidate()</code>. It's responsible to exclude the native JavaScript types from the validation process. The last
+    important thing is that we have to return the same value. This pipe is a validation specific pipe, so we need to return
+    the exact same property to avoid
+    <strong>overriding</strong>.
+  </p>
+  <p>
+    The last step is to set up the
+    <code>ValidationPipe</code>. Pipes, same as
+    <a routerLink="/exception-filters">exception filters</a> they can be method-scoped, controller-scoped and global-scoped. Additionally, a pipe may be param-scoped.
+    We can directly bind the pipe instance to the route param decorator, for example
+    <code>@Body()</code>. Let's have a look at the below example:
+  </p>
+  <span class="filename">cats.controler.ts</span>
+  <pre><code class="language-typescript">{{ createCatsControllerParamPipe }}</code></pre>
+  <p>
+    The param-scoped pipes are useful when the validation logic concerns only one, specified parameter. To set up a pipe at a method
+    level, you'll need the
+    <code>UsePipes()</code> decorator.
+  </p>
+  <span class="filename">cats.controler.ts</span>
+  <pre><code class="language-typescript">{{ createCatsControllerMethodPipe }}</code></pre>
+  <blockquote>
+    <strong>Notice</strong> The
+    <code>@UsePipes()</code> decorator is imported from the
+    <code>@nestjs/common</code> package.
+  </blockquote>
+  <p>
+    Since the
+    <code>ValidationPipe</code> was created to be as generic as possible, we're gonna set it up as a
+    <strong>global-scoped</strong> pipe, for every route handler across the entire application.
+  </p>
+  <span class="filename">main.ts</span>
+  <pre><code class="language-typescript">{{ globalPipe }}</code></pre>
+  <blockquote>
+    <strong>Notice</strong> The
+    <code>useGlobalPipes()</code> method doesn't setup pipes for gateways and micro services.
+  </blockquote>
+  <h4>Transformer Pipe</h4>
+  <p>
+    Validation isn't the sole use case. At the beginning of this chapter, I've mentioned that a pipe can also
+    <strong>transform</strong> the input data to the desired output. It's true because the value returned from the
+    <code>transform</code> function completely overrides the previous value of the argument. Sometimes the data passed from the
+    client needs to undergo some changes. Also, some parts could be missed, so we must apply the default values. The
+    <strong>transformer pipes</strong> fill the gap between the request of the client and the request handler.
+  </p>
+  <span class="filename">
+    {{ 'parse-int.pipe' | extension: parseIntPipeT.isJsActive }}
+    <app-tabs #parseIntPipeT></app-tabs>
+  </span>
+  <pre [class.hide]="parseIntPipeT.isJsActive"><code class="language-typescript">{{ parseIntPipe }}</code></pre>
+  <pre [class.hide]="!parseIntPipeT.isJsActive"><code class="language-typescript">{{ parseIntPipeJs }}</code></pre>
+  <p>
+    Here's a
+    <code>ParseIntPipe</code> which is responsible to parse a string into an integer value. Now let's bind the pipe to the selected
+    param:
+  </p>
+  <span class="filename">
+    <app-tabs #bindParamT></app-tabs>
+  </span>
+  <pre [class.hide]="bindParamT.isJsActive"><code class="language-typescript">{{ bindParam }}</code></pre>
+  <pre [class.hide]="!bindParamT.isJsActive"><code class="language-typescript">{{ bindParamJs }}</code></pre>
+  <h4>Global pipes</h4>
+  <p>
+    The global pipes don't belong to any scope. They live outside modules, thus as a result - they can't inject dependencies.
+    We need to create an instance immediately. But sometimes, global pipes depend on other objects. How do we solve this?
+  </p>
+  <p>
+    The solution is pretty easy. Each Nest application instance is in fact, a created
+    <strong>Nest context</strong>. The Nest context is a wrapper around the Nest container, which holds all instantiated classes.
+    We can grab any existing instance from within any imported module directly using the application object.
+  </p>
+  <p>
+    Let's assume that we have a
+    <code>ValidationPipe</code> registered in the
+    <code>SharedModule</code>. This
+    <code>SharedModule</code> is imported into the
+    <strong>root module</strong>. We can pick the
+    <code>ValidationPipe</code> instance using following syntax:
+  </p>
+  <pre><code class="language-typescript">{{ getValidationPipe }}</code></pre>
+  <p>
+    To grab the
+    <code>ValidationPipe</code> instance we have to use 2 methods, well-described in the table below:
+  </p>
+  <table>
+    <tr>
+      <td>
+        <code>get()</code>
+      </td>
+      <td>
+        Makes it possible to retrieve the instance of the component or controller available inside the processed module.
+      </td>
+    </tr>
+    <tr>
+      <td>
+        <code>select()</code>
+      </td>
+      <td>
+        Allows you to navigate through the module tree, for example, to pull out a specific instance from the selected module.
+      </td>
+    </tr>
+  </table>
+  <blockquote class="info">
+    <strong>Hint</strong> The root module is selected by default. To select any other module, you need to go through the entire modules
+    stack (step by step).
+  </blockquote>
    <h4>Built-in pipes</h4>
-   <p>
-      Nest comes with two pipes available out-of-the-box, <code>ValidationPipe</code> and <code>ParseIntPipe</code>. They're exported from the <code>@nestjs/common</code> package. To better understand how do they work, we're gonna built them from scratch here.
-   </p>
-   <h4>What does it look like?</h4>
-   <p>
-     Let's start from the <code>ValidationPipe</code>. Now it only takes and returns the same value.
-   </p>
-   <span class="filename">validation.pipe.ts</span>
-   <pre><code class="language-typescript">{{ validationPipe }}</code></pre>
-   <blockquote>
-      <strong>Notice</strong> The <code>ValidationPipe</code> works only with <strong>TypeScript</strong>. If you are working only with plain JavaScript, I'd recommend using a <a href="https://github.com/hapijs/joi" target="blank">Joi</a> library.
-    </blockquote>
-   <p>
-     Every pipe has to provide the <code>transform()</code> method. This method takes two arguments:
-   </p>
-   <ul>
-      <li><code>value</code></li>
-      <li><code>metadata</code></li>
-    </ul>
-    <p>
-      The <code>value</code> is a currently processed parameter, while <code>metadata</code> is its metadata.
-      The metadata object holds few properties:
-    </p>
-    <pre><code class="language-typescript">{{ argumentMetadata }}</code></pre>
-    <p>
-      These properties describe the parameter.
-    </p>
-    <table>
-      <tr>
-        <td><code>type</code></td>
-        <td>Tells us whether the property is a body <code>@Body()</code>, query <code>@Query()</code>, param <code>@Param()</code>, or custom parameter (read more <a routerLink="/custom-decorators">here</a>).</td>
-      </tr>
-      <tr>
-        <td><code>metatype</code></td>
-        <td>
-          The metatype of the property, for example <code>String</code>. It's <code>undefined</code> if you would omit the type declaration in the function signature.
-        </td>
-      </tr>
-      <tr>
-        <td><code>data</code></td>
-        <td>The string passed to the decorator, for example <code>@Body('string')</code>. It's <code>undefined</code> if you would left the brackets empty.</td>
-      </tr>
-    </table>
-    <blockquote>
-      <strong>Notice</strong> TypeScript interfaces dissapear during the transpilation, so if you'd use interface instead of class, the <code>metatype</code> value will be <code>Object</code>.
-   </blockquote>
-    <h4>How does it work?</h4>
-    <p>
-      Let's focus on the <code>create()</code> method of the <code>CatsController</code>:
-    </p>
-    <span class="filename">cats.controler.ts</span>
-    <pre><code class="language-typescript">{{ createCatsController }}</code></pre>
-    <p>
-      There's a <code>CreateCatDto</code> body parameter.
-    </p>
-    <span class="filename">create-cat.dto.ts</span>
-    <pre><code class="language-typescript">{{ createCatDto }}</code></pre>
-    <p>
-      This object always has to be correct, thus we have to validate these three members.
-      We could do this inside the route handler method, but we'd break the <strong>single responsibility rule</strong> (SRP).
-      The second idea is to create <strong>validator class</strong> and delegate the task there, but we'll have to use this validator every time at the beginning of the method.
-      So what about the validation middleware? It's a good idea, but it's not possible to create a <strong>generic middleware</strong>, which could be used across entire application.
-    </p>
-    <p>
-      That's the first use-case, when you should consider to use a <strong>Pipe</strong>.
-    </p>
-    <h4>Class validator</h4>
-    <h5>This section applies only to TypeScript.</h5>
-    <p>
-      Nest works well with the <a href="https://github.com/pleerock/class-validator" target="blank">class-validator</a>, the amazing library which allows using decorator-based validation.
-      Decorator based validation is really powerful with the <strong>pipe</strong> abilities since we have an access to the <code>metatype</code> of the processed property.
-      Let's add few decorators to the <code>CreateCatDto</code>.
-    </p>
-    <span class="filename">create-cat.dto.ts</span>
-    <pre><code class="language-typescript">{{ createCatDtoValidation }}</code></pre>
-    <p>
-      Now it's time to finish the <code>ValidationPipe</code> class.
-    </p>
-    <span class="filename">validation.pipe.ts</span>
-   <pre><code class="language-typescript">{{ fullValidationPipe }}</code></pre>
-   <blockquote>
-      <strong>Notice</strong> I've used the <a href="https://github.com/pleerock/class-transformer">class-transformer</a> library. It's made by the same author as the <strong>class-validator</strong>, so they're playing well together.
-   </blockquote>
-   <p>
-     Let's go through this code. Firstly, note that <code>transform()</code> function is <code>async</code>.
-     It's possible because Nest supports both synchronous and <strong>asynchronous</strong> pipes.
-     Also, there's a helper function - <code>toValidate()</code>. Its responsibility is to exclude the native JavaScript types from the validation process.
-     The last important thing is that we have to return the same value. This pipe is a validation specific pipe, so we need to return the exact same property to avoid the <strong>overriding</strong>.   </p>
-   <p>
-     The last step is to setup the <code>ValidationPipe</code>. Pipes, same as <a routerLink="/exception-filters">exception filters</a> can be method-scoped, controller-scoped and global-scoped.
-      Additionally, a pipe may be param-scoped. We can directly bind the pipe instance to the route param decorator, for example <code>@Body()</code>.
-      Let's have a look at the below example:
-   </p>
-   <span class="filename">cats.controler.ts</span>
-    <pre><code class="language-typescript">{{ createCatsControllerParamPipe }}</code></pre>
-    <p>
-      The param-scoped pipes are useful when the validation logic concerns only one, specified parameter.
-      To setup pipe at a method level, you'll need the <code>UsePipes()</code> decorator.
-    </p>
-    <span class="filename">cats.controler.ts</span>
-    <pre><code class="language-typescript">{{ createCatsControllerMethodPipe }}</code></pre>
-    <blockquote>
-      <strong>Notice</strong> The <code>@UsePipes()</code> decorator is imported from the <code>@nestjs/common</code> package.
-   </blockquote>
-    <p>
-      Since the <code>ValidationPipe</code> was created to be as generic as possible, we're gonna setup it as a <strong>global-scoped</strong> pipe, for every route handler across the entire application.
-    </p>
-    <span class="filename">server.ts</span>
-    <pre><code class="language-typescript">{{ globalPipe }}</code></pre>
-    <blockquote>
-      <strong>Notice</strong> The <code>useGlobalPipes()</code> method doesn't setup pipes for gateways and microservices.
-    </blockquote>
-    <h4>Transformer Pipe</h4>
-    <p>
-      Validation isn't the sole use case. At the beginning of this chapter, I've mentioned that pipe <strong>transforms</strong> the input data to the desired output.
-      It's true because the value returned from the <code>transform</code> function completely overrides the previous value of the argument.
-      Sometimes the data passed from the client needs to undergo some changes. Also, some parts could be missed, so we must apply the default values.
-      The <strong>transformer pipes</strong> fill the gap between the client request and the request handler.
-    </p>
-    <span class="filename">
-      {{ 'parse-int.pipe' | extension: parseIntPipeT.isJsActive }}
-      <app-tabs #parseIntPipeT></app-tabs>
-    </span>
-    <pre [class.hide]="parseIntPipeT.isJsActive"><code class="language-typescript">{{ parseIntPipe }}</code></pre>
-    <pre [class.hide]="!parseIntPipeT.isJsActive"><code class="language-typescript">{{ parseIntPipeJs }}</code></pre>
-    <p>
-      Here's a <code>ParseIntPipe</code> which resposibility is to parse string into integer value.
-      Now let's bind the pipe to the selected param:
-    </p>
-    <span class="filename">
-      <app-tabs #bindParamT></app-tabs>
-    </span>
-    <pre [class.hide]="bindParamT.isJsActive"><code class="language-typescript">{{ bindParam }}</code></pre>
-    <pre [class.hide]="!bindParamT.isJsActive"><code class="language-typescript">{{ bindParamJs }}</code></pre>
-    <h4>Built-in pipes</h4>
     <p>
       Fortunately, you don't have to build those pipes on your own since the <code>ValidationPipe</code> and the <code>ParseIntPipe</code> are built-in pipes.
     </p>
@@ -214,263 +322,4 @@
       <strong>Notice</strong> You might find more information about the <code>class-validator</code> in its <a href="https://github.com/typestack/class-validator">repository</a>.
     </blockquote>
 
-=======
-  <h3>Pipes</h3>
-  <p>
-    A pipe is a class with
-    <code>@Pipe()</code> decorator. The pipe should implements the
-    <code>PipeTransform</code> interface.
-  </p>
-  <figure>
-    <img src="/assets/Pipe_1.png" />
-  </figure>
-  <p>
-    A pipe
-    <strong>transforms</strong> the input data to the desired output. Also, it could take care of the
-    <strong>validation</strong>, since it's possible to throw an exception when the data is incorrect.
-  </p>
-  <blockquote>
-    <strong>Hint</strong> The pipe runs inside the exceptions zone. This means that when exceptions are thrown they are handled by the core exceptions
-    handler and
-    <a routerLink="/exception-filters">exceptions filters</a> are applied to the current context.
-  </blockquote>
-  <h4>Built-in pipes</h4>
-  <p>
-    Nest comes with two pipes available right out-of-the-box,
-    <code>ValidationPipe</code> and
-    <code>ParseIntPipe</code>. They're exported from the
-    <code>@nestjs/common</code> package. To better understand how they work, we're gonna built them from scratch.
-  </p>
-  <h4>What does it look like?</h4>
-  <p>
-    Let's start with the
-    <code>ValidationPipe</code>. Now it only takes a value and returns the same value.
-  </p>
-  <span class="filename">validation.pipe.ts</span>
-  <pre><code class="language-typescript">{{ validationPipe }}</code></pre>
-  <blockquote>
-    <strong>Notice</strong> The
-    <code>ValidationPipe</code> only works with
-    <strong>TypeScript</strong>. If you are using plain JavaScript, I'd recommend using the
-    <a href="https://github.com/hapijs/joi"
-      target="blank">Joi</a> library.
-  </blockquote>
-  <p>
-    Every pipe has to provide the
-    <code>transform()</code> method. This method takes two arguments:
-  </p>
-  <ul>
-    <li>
-      <code>value</code>
-    </li>
-    <li>
-      <code>metadata</code>
-    </li>
-  </ul>
-  <p>
-    The
-    <code>value</code> is the current processed parameter, while
-    <code>metadata</code> is its metadata. The metadata object holds a few properties:
-  </p>
-  <pre><code class="language-typescript">{{ argumentMetadata }}</code></pre>
-  <p>
-    These properties describe the parameter.
-  </p>
-  <table>
-    <tr>
-      <td>
-        <code>type</code>
-      </td>
-      <td>Tells us whether the property is a body
-        <code>@Body()</code>, query
-        <code>@Query()</code>, param
-        <code>@Param()</code>, or custom parameter (read more
-        <a routerLink="/custom-decorators">here</a>).</td>
-    </tr>
-    <tr>
-      <td>
-        <code>metatype</code>
-      </td>
-      <td>
-        The metatype of the property, for example
-        <code>String</code>. It's
-        <code>undefined</code> if you would omit the type declaration in the function signature.
-      </td>
-    </tr>
-    <tr>
-      <td>
-        <code>data</code>
-      </td>
-      <td>The string passed to the decorator, for example
-        <code>@Body('string')</code>. It's
-        <code>undefined</code> if you would leave the brackets empty.</td>
-    </tr>
-  </table>
-  <blockquote>
-    <strong>Notice</strong> The TypeScript interfaces disappear during the transpilation, so if you'd use an interface instead of a class,
-    the
-    <code>metatype</code> value will be an
-    <code>Object</code>.
-  </blockquote>
-  <h4>How does it work?</h4>
-  <p>
-    Let's focus on the
-    <code>create()</code> method of the
-    <code>CatsController</code>:
-  </p>
-  <span class="filename">cats.controler.ts</span>
-  <pre><code class="language-typescript">{{ createCatsController }}</code></pre>
-  <p>
-    There's a
-    <code>CreateCatDto</code> body parameter.
-  </p>
-  <span class="filename">create-cat.dto.ts</span>
-  <pre><code class="language-typescript">{{ createCatDto }}</code></pre>
-  <p>
-    This object always has to be correct, thus we have to validate these three members. We could do this inside the route handler
-    method, but we'd break the
-    <strong>single responsibility rule</strong> (SRP). The second idea is to create a
-    <strong>validator class</strong> and delegate the task there, but we'll have to use this validator every time at the beginning
-    of the method. So what about the validation middleware? It's a good idea, but it's not possible to create a
-    <strong>generic middleware</strong>, which could be used across the entire application.
-  </p>
-  <p>
-    That's the first use-case, when you should consider to use a
-    <strong>Pipe</strong>.
-  </p>
-  <h4>Class validator</h4>
-  <h5>This section applies only to TypeScript.</h5>
-  <p>
-    Nest works well with the
-    <a href="https://github.com/pleerock/class-validator" target="blank">class-validator</a>, this amazing library allows you to use decorator-based validation. Decorator based validation is
-    really powerful with the
-    <strong>pipe</strong> capabilities since we have access to the
-    <code>metatype</code> of the processed property. Let's add a few decorators to the
-    <code>CreateCatDto</code>.
-  </p>
-  <span class="filename">create-cat.dto.ts</span>
-  <pre><code class="language-typescript">{{ createCatDtoValidation }}</code></pre>
-  <p>
-    Now it's time to finish the
-    <code>ValidationPipe</code> class.
-  </p>
-  <span class="filename">validation.pipe.ts</span>
-  <pre><code class="language-typescript">{{ fullValidationPipe }}</code></pre>
-  <blockquote>
-    <strong>Notice</strong> I've used the
-    <a href="https://github.com/pleerock/class-transformer">class-transformer</a> library. It's made by the same author as the
-    <strong>class-validator</strong> library, so they play well together.
-  </blockquote>
-  <p>
-    Let's go through this code. Firstly, note that the
-    <code>transform()</code> function is
-    <code>async</code>. It's possible because Nest supports both synchronous and
-    <strong>asynchronous</strong> pipes. Also, there's a helper function -
-    <code>toValidate()</code>. It's responsible to exclude the native JavaScript types from the validation process. The last
-    important thing is that we have to return the same value. This pipe is a validation specific pipe, so we need to return
-    the exact same property to avoid
-    <strong>overriding</strong>.
-  </p>
-  <p>
-    The last step is to set up the
-    <code>ValidationPipe</code>. Pipes, same as
-    <a routerLink="/exception-filters">exception filters</a> they can be method-scoped, controller-scoped and global-scoped. Additionally, a pipe may be param-scoped.
-    We can directly bind the pipe instance to the route param decorator, for example
-    <code>@Body()</code>. Let's have a look at the below example:
-  </p>
-  <span class="filename">cats.controler.ts</span>
-  <pre><code class="language-typescript">{{ createCatsControllerParamPipe }}</code></pre>
-  <p>
-    The param-scoped pipes are useful when the validation logic concerns only one, specified parameter. To set up a pipe at a method
-    level, you'll need the
-    <code>UsePipes()</code> decorator.
-  </p>
-  <span class="filename">cats.controler.ts</span>
-  <pre><code class="language-typescript">{{ createCatsControllerMethodPipe }}</code></pre>
-  <blockquote>
-    <strong>Notice</strong> The
-    <code>@UsePipes()</code> decorator is imported from the
-    <code>@nestjs/common</code> package.
-  </blockquote>
-  <p>
-    Since the
-    <code>ValidationPipe</code> was created to be as generic as possible, we're gonna set it up as a
-    <strong>global-scoped</strong> pipe, for every route handler across the entire application.
-  </p>
-  <span class="filename">main.ts</span>
-  <pre><code class="language-typescript">{{ globalPipe }}</code></pre>
-  <blockquote>
-    <strong>Notice</strong> The
-    <code>useGlobalPipes()</code> method doesn't setup pipes for gateways and micro services.
-  </blockquote>
-  <h4>Transformer Pipe</h4>
-  <p>
-    Validation isn't the sole use case. At the beginning of this chapter, I've mentioned that a pipe can also
-    <strong>transform</strong> the input data to the desired output. It's true because the value returned from the
-    <code>transform</code> function completely overrides the previous value of the argument. Sometimes the data passed from the
-    client needs to undergo some changes. Also, some parts could be missed, so we must apply the default values. The
-    <strong>transformer pipes</strong> fill the gap between the request of the client and the request handler.
-  </p>
-  <span class="filename">
-    {{ 'parse-int.pipe' | extension: parseIntPipeT.isJsActive }}
-    <app-tabs #parseIntPipeT></app-tabs>
-  </span>
-  <pre [class.hide]="parseIntPipeT.isJsActive"><code class="language-typescript">{{ parseIntPipe }}</code></pre>
-  <pre [class.hide]="!parseIntPipeT.isJsActive"><code class="language-typescript">{{ parseIntPipeJs }}</code></pre>
-  <p>
-    Here's a
-    <code>ParseIntPipe</code> which is responsible to parse a string into an integer value. Now let's bind the pipe to the selected
-    param:
-  </p>
-  <span class="filename">
-    <app-tabs #bindParamT></app-tabs>
-  </span>
-  <pre [class.hide]="bindParamT.isJsActive"><code class="language-typescript">{{ bindParam }}</code></pre>
-  <pre [class.hide]="!bindParamT.isJsActive"><code class="language-typescript">{{ bindParamJs }}</code></pre>
-  <h4>Global pipes</h4>
-  <p>
-    The global pipes don't belong to any scope. They live outside modules, thus as a result - they can't inject dependencies.
-    We need to create an instance immediately. But sometimes, global pipes depend on other objects. How do we solve this?
-  </p>
-  <p>
-    The solution is pretty easy. Each Nest application instance is in fact, a created
-    <strong>Nest context</strong>. The Nest context is a wrapper around the Nest container, which holds all instantiated classes.
-    We can grab any existing instance from within any imported module directly using the application object.
-  </p>
-  <p>
-    Let's assume that we have a
-    <code>ValidationPipe</code> registered in the
-    <code>SharedModule</code>. This
-    <code>SharedModule</code> is imported into the
-    <strong>root module</strong>. We can pick the
-    <code>ValidationPipe</code> instance using following syntax:
-  </p>
-  <pre><code class="language-typescript">{{ getValidationPipe }}</code></pre>
-  <p>
-    To grab the
-    <code>ValidationPipe</code> instance we have to use 2 methods, well-described in the table below:
-  </p>
-  <table>
-    <tr>
-      <td>
-        <code>get()</code>
-      </td>
-      <td>
-        Makes it possible to retrieve the instance of the component or controller available inside the processed module.
-      </td>
-    </tr>
-    <tr>
-      <td>
-        <code>select()</code>
-      </td>
-      <td>
-        Allows you to navigate through the module tree, for example, to pull out a specific instance from the selected module.
-      </td>
-    </tr>
-  </table>
-  <blockquote class="info">
-    <strong>Hint</strong> The root module is selected by default. To select any other module, you need to go through the entire modules
-    stack (step by step).
-  </blockquote>
->>>>>>> 8390fe7b
 </div>